# ngReact

The [React.js](http://facebook.github.io/react/) library can be used as a view component in web applications. ngReact is an Angular module that allows React Components to be used in [AngularJS](https://angularjs.org/) applications.

Motivation for this could be any of the following:

- You need greater performance than Angular can offer (two way data binding, Object.observe, too many scope watchers on the page) and React is typically more performant due to the Virtual DOM and other optimizations it can make

- React offers an easier way to think about the state of your UI; instead of data flowing both ways between controller and view as in two way data binding, React typically eschews this for a more unidirectional/reactive paradigm

- Someone in the React community released a component that you would like to try out

- You're already deep into an Angular application and can't move away, but would like to experiment with React

# Installation

Install via Bower:

```
bower install ngReact
```

or via npm:

```
npm install ngreact
```

# Usage

Then, just make sure Angular, React, and ngReact are on the page,
```
<script src="bower_components/angular/angular.js"></script>
<script src="bower_components/react/react.js"></script>
<script src="bower_components/ngReact/ngReact.min.js"></script>
```

and include the 'react' Angular module as a dependency for your new app

```
<script>
    angular.module('app', ['react']);
</script>
```

and you're good to go.

# Features

Specifically, ngReact is composed of:

- `react-component`, an Angular directive that delegates off to a React Component
- `reactDirective`, a service for converting React components into the `react-component` Angular directive

**ngReact** can be used in existing angular applications, to replace entire or partial views with react components.

## The react-component directive

The reactComponent directive is a generic wrapper for embedding your React components.

With an Angular app and controller declaration like this:

```javascript
angular.module('app', ['react'])
  .controller('helloController', function($scope) {
    $scope.person = { fname: 'Clark', lname: 'Kent' };
  });
```

And a React Component like this

```javascript
/** @jsx React.DOM */
var HelloComponent = React.createClass({
  propTypes: {
    fname : React.PropTypes.string.isRequired,
    lname : React.PropTypes.string.isRequired
  },
  render: function() {
    return <span>Hello {this.props.fname} {this.props.lname}</span>;
  }
})
app.value('HelloComponent', HelloComponent);
```

The component can be used in an Angular view using the react-component directive like so, where:

- the name attribute checks for an Angular injectable of that name and falls back to a globally exposed variable of the same name, and
- the props attribute indicates what scope properties should be exposed to the React component

```html
<body ng-app="app">
  <div ng-controller="helloController">
    <react-component name="HelloComponent" props="person" />
  </div>
</body>
```

## The reactDirective service

The reactDirective factory, in contrast to the reactComponent directive, is meant to create specific directives corresponding to React components. In the background, this actually creates and and sets up reactComponent directives specifically bound to the specified React component.

If, for example, you wanted to use the same React component in multiple places, you'd have to specify &lt;react-component name="yourComponent" props="props" /&gt; repeatedly, but if you used reactDirective factory, you could create a yourComponent directive and simply use that everywhere.

<<<<<<< HEAD
The service takes the name of the React component as the argument.
=======
The service takes the React component as the argument.
>>>>>>> be276ff8

```javascript
app.directive('hello', function(reactDirective) {
  return reactDirective(HelloComponent);
} );
```

Alternatively you can provide the name of the component

```javascript
app.directive('hello', function(reactDirective) {
  return reactDirective('HelloComponent');
} );
```

This creates a directive that can be used like this:

```html
<body ng-app="app">
  <div ng-controller="helloController">
    <hello fname="person.fname" lname="person.lname"/>
  </div>
</body>
```

## Reusing Angular Injectables

In an existing Angular application, you'll often have existing services or filters that you wish to access from your React component. These can be retrieved using Angular's dependency injection. The React component will still be render-able as aforementioned, using the react-component directive.

```javascript
app.filter('hero', function() {
  return function(person) {
    if (person.fname === 'Clark' && person.lname === 'Kent') {
      return 'Superman';
    }
    return person.fname + ' ' + person.lname;
  };
});

/** @jsx React.DOM */
app.factory('HelloComponent', function($filter) {
  return React.createClass({
    propTypes: {
      person: React.PropTypes.object.isRequired,
    },
    render: function() {
      return <span>Hello $filter('hero')(this.props.person)</span>;
    }
  });
});
```

```html
<body ng-app="app">
  <div ng-controller="helloController">
    <react-component name="HelloComponent" props="person" />
  </div>
</body>
```

## Developing
Before starting development run

```bash
npm install
bower install
```

Build minified version and run tests with

```bash
grunt
```

Continually run test during development with

```bash
grunt karma:background watch
```

# Community

## Maintainers

- Kasper Bøgebjerg Pedersen (@kasperp)
- David Chang (@davidchang)

## Contributors

- Tihomir Kit (@pootzko)
- Alexander Beletsky (@alexanderbeletsky)<|MERGE_RESOLUTION|>--- conflicted
+++ resolved
@@ -71,7 +71,6 @@
 
 ```javascript
 /** @jsx React.DOM */
-var HelloComponent = React.createClass({
   propTypes: {
     fname : React.PropTypes.string.isRequired,
     lname : React.PropTypes.string.isRequired
@@ -102,11 +101,7 @@
 
 If, for example, you wanted to use the same React component in multiple places, you'd have to specify &lt;react-component name="yourComponent" props="props" /&gt; repeatedly, but if you used reactDirective factory, you could create a yourComponent directive and simply use that everywhere.
 
-<<<<<<< HEAD
-The service takes the name of the React component as the argument.
-=======
 The service takes the React component as the argument.
->>>>>>> be276ff8
 
 ```javascript
 app.directive('hello', function(reactDirective) {
